<Project Sdk="Microsoft.NET.Sdk">

  <PropertyGroup>
    <Description>Low-level Serilog provider for Microsoft.Extensions.Logging</Description>
    <VersionPrefix>2.0.3</VersionPrefix>
    <Authors>Microsoft;Serilog Contributors</Authors>
    <TargetFrameworks>net461;netstandard2.0</TargetFrameworks>
    <TreatWarningsAsErrors>true</TreatWarningsAsErrors>
    <GenerateDocumentationFile>true</GenerateDocumentationFile>
    <AssemblyName>Serilog.Extensions.Logging</AssemblyName>
    <AssemblyOriginatorKeyFile>../../assets/Serilog.snk</AssemblyOriginatorKeyFile>
    <SignAssembly>true</SignAssembly>
    <PublicSign Condition=" '$(OS)' != 'Windows_NT' ">true</PublicSign>
    <PackageId>Serilog.Extensions.Logging</PackageId>
    <PackageTags>serilog;Microsoft.Extensions.Logging</PackageTags>
    <PackageIconUrl>http://serilog.net/images/serilog-extension-nuget.png</PackageIconUrl>
    <PackageProjectUrl>https://github.com/serilog/serilog-extensions-logging</PackageProjectUrl>
    <PackageLicenseUrl>http://www.apache.org/licenses/LICENSE-2.0</PackageLicenseUrl>
    <RepositoryUrl>https://github.com/serilog/serilog-extensions-logging</RepositoryUrl>
    <RepositoryType>git</RepositoryType>
    <GenerateAssemblyVersionAttribute>false</GenerateAssemblyVersionAttribute>
    <RootNamespace>Serilog</RootNamespace>
  </PropertyGroup>

  <ItemGroup>
<<<<<<< HEAD
    <PackageReference Include="Serilog" Version="2.8.0" />
    <PackageReference Include="Microsoft.Extensions.Logging.Abstractions" Version="2.0.0" />
    <PackageReference Include="Microsoft.Extensions.Logging" Version="2.0.0" />
=======
    <PackageReference Include="Serilog" Version="2.3.0" />
  </ItemGroup>

  <ItemGroup Condition=" '$(TargetFramework)' == 'net45' or '$(TargetFramework)' == 'net46' or '$(TargetFramework)' == 'netstandard1.3' ">
    <PackageReference Include="Microsoft.Extensions.Logging.Abstractions" Version="1.0.0" />
  </ItemGroup>

  <ItemGroup Condition=" '$(TargetFramework)' == 'net461' or '$(TargetFramework)' == 'netstandard2.0' ">
    <PackageReference Include="Microsoft.Extensions.Logging" Version="2.*" />
>>>>>>> 5a8be588
  </ItemGroup>

  <PropertyGroup>
    <DefineConstants>$(DefineConstants);LOGGING_BUILDER</DefineConstants>
  </PropertyGroup>

</Project><|MERGE_RESOLUTION|>--- conflicted
+++ resolved
@@ -2,9 +2,9 @@
 
   <PropertyGroup>
     <Description>Low-level Serilog provider for Microsoft.Extensions.Logging</Description>
-    <VersionPrefix>2.0.3</VersionPrefix>
+    <VersionPrefix>3.0.0</VersionPrefix>
     <Authors>Microsoft;Serilog Contributors</Authors>
-    <TargetFrameworks>net461;netstandard2.0</TargetFrameworks>
+    <TargetFrameworks>netstandard2.0</TargetFrameworks>
     <TreatWarningsAsErrors>true</TreatWarningsAsErrors>
     <GenerateDocumentationFile>true</GenerateDocumentationFile>
     <AssemblyName>Serilog.Extensions.Logging</AssemblyName>
@@ -23,21 +23,8 @@
   </PropertyGroup>
 
   <ItemGroup>
-<<<<<<< HEAD
     <PackageReference Include="Serilog" Version="2.8.0" />
-    <PackageReference Include="Microsoft.Extensions.Logging.Abstractions" Version="2.0.0" />
-    <PackageReference Include="Microsoft.Extensions.Logging" Version="2.0.0" />
-=======
-    <PackageReference Include="Serilog" Version="2.3.0" />
-  </ItemGroup>
-
-  <ItemGroup Condition=" '$(TargetFramework)' == 'net45' or '$(TargetFramework)' == 'net46' or '$(TargetFramework)' == 'netstandard1.3' ">
-    <PackageReference Include="Microsoft.Extensions.Logging.Abstractions" Version="1.0.0" />
-  </ItemGroup>
-
-  <ItemGroup Condition=" '$(TargetFramework)' == 'net461' or '$(TargetFramework)' == 'netstandard2.0' ">
     <PackageReference Include="Microsoft.Extensions.Logging" Version="2.*" />
->>>>>>> 5a8be588
   </ItemGroup>
 
   <PropertyGroup>
