--- conflicted
+++ resolved
@@ -1,4 +1,4 @@
-﻿<Project Sdk="Microsoft.NET.Sdk">
+<Project Sdk="Microsoft.NET.Sdk">
 
   <PropertyGroup>
     <Description>Low-level Serilog provider for Microsoft.Extensions.Logging</Description>
@@ -25,19 +25,11 @@
 
   <ItemGroup>
     <PackageReference Include="Serilog" Version="2.8.0" />
-<<<<<<< HEAD
-    <PackageReference Include="Microsoft.Extensions.Logging" Version="2.*" />
-  </ItemGroup>
-
-  <PropertyGroup>
-    <DefineConstants>$(DefineConstants);LOGGING_BUILDER</DefineConstants>
-=======
     <PackageReference Include="Microsoft.Extensions.Logging" Version="2.0.0" />
   </ItemGroup>
 
   <PropertyGroup Condition=" '$(TargetFramework)' == 'netstandard2.0' ">
     <DefineConstants>$(DefineConstants);ASYNCLOCAL;LOGGING_BUILDER</DefineConstants>
->>>>>>> 79127bdf
   </PropertyGroup>
 
 </Project>