<<<<<<< HEAD
﻿{
=======
{
>>>>>>> cdfa4745
  "version": "1.0.0-rc2-*",
  "description": "Serilog provider for Microsoft.Extensions.Logging",
  "authors": [ "Microsoft", "Serilog Contributors" ],
  "packOptions": {
    "tags": [ "serilog", "Microsoft.Extensions.Logging" ],
    "projectUrl": "https://github.com/serilog/serilog-extensions-logging",
    "licenseUrl": "http://www.apache.org/licenses/LICENSE-2.0",
    "iconUrl": "http://serilog.net/images/serilog-extension-nuget.png"
  },
  "dependencies": {
    "Microsoft.Extensions.Logging.Abstractions": "1.0.0-rc2-final",
    "Serilog": "2.0.0-rc-576"
  },
  "buildOptions": {
    "keyFile": "../../assets/Serilog.snk",
    "xmlDoc": true,
    "warningsAsErrors": true
  },
  "frameworks": {
    "net4.5": {
      "dependencies": { "System.Runtime": "4.0.0" }
    },
    "netstandard1.3": {
      "buildOptions": {
        "define": ["ASYNCLOCAL"]
      },
      "dependencies": {
        "System.Threading": "4.0.11-rc2-24027"
      }
    }
  }
}<|MERGE_RESOLUTION|>--- conflicted
+++ resolved
@@ -1,8 +1,4 @@
-<<<<<<< HEAD
-﻿{
-=======
 {
->>>>>>> cdfa4745
   "version": "1.0.0-rc2-*",
   "description": "Serilog provider for Microsoft.Extensions.Logging",
   "authors": [ "Microsoft", "Serilog Contributors" ],
