--- conflicted
+++ resolved
@@ -1,19 +1,11 @@
 // Copyright (c) .NET Foundation. All rights reserved.
 // Licensed under the Apache License, Version 2.0. See License.txt in the project root for license information.
 
-<<<<<<< HEAD
-using Microsoft.Framework.Logging;
-using System;
-using Serilog.Core;
-using Serilog.Events;
-using FrameworkLogger = Microsoft.Framework.Logging.ILogger;
-=======
 using Microsoft.Extensions.Logging;
 using System;
 using Serilog.Core;
 using Serilog.Events;
 using FrameworkLogger = Microsoft.Extensions.Logging.ILogger;
->>>>>>> db46a1bc
 using System.Reflection;
 
 namespace Serilog.Framework.Logging
